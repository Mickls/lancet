--- conflicted
+++ resolved
@@ -393,8 +393,8 @@
 - Function list:
 
 ```go
-<<<<<<< HEAD
 func Contain[T comparable](slice []T, value T) bool //check if the value is in the slice or not
+func ContainSubSlice[T comparable](slice, subslice []T) bool //check if the slice contain subslice or not
 func Chunk[T any](slice []T, size int) [][]T //creates an slice of elements split into groups the length of size.
 func ConvertSlice(originalSlice interface{}, newSliceType reflect.Type) interface{} //convert originalSlice to newSliceType
 func Difference[T comparable](slice1, slice2 []T) []T //creates an slice of whose element not included in the other given slice
@@ -404,19 +404,6 @@
 func None[T any](slice []T, fn func(index int, t T) bool) bool // return true if all the values in the slice mismatch the criteria
 func Filter [T any] (slice []T, fn func(index int, t T) bool) []T //filter slice, fn signature should be func(int, T) bool.
 func Find[T any](slice []T, fn func(index int, t T) bool) (*T, bool) //iterates over elements of slice, returning the first one that passes a truth test on function.function signature should be func(int, T) bool .
-=======
-func Contain(slice interface{}, value interface{}) bool //check if the value is in the slice or not
-func ContainSubSlice(slice interface{}, subslice interface{}) bool //check if the slice contain subslice or not
-func Chunk(slice []interface{}, size int) [][]interface{} //creates an slice of elements split into groups the length of `size`
-func ConvertSlice(originalSlice interface{}, newSliceType reflect.Type) interface{} //convert originalSlice to newSliceType
-func Difference(slice1, slice2 interface{}) interface{} //creates an slice of whose element not included in the other given slice
-func DeleteByIndex(slice interface{}, start int, end ...int) (interface{}, error) //delete the element of slice from start index to end index - 1
-func Drop(slice interface{}, n int) interface{} //creates a slice with `n` elements dropped from the beginning when n > 0, or `n` elements dropped from the ending when n < 0
-func Every(slice, function interface{}) bool //return true if all of the values in the slice pass the predicate function, function signature should be func(index int, value interface{}) bool
-func None(slice, function interface{}) bool // return true if all the values in the slice mismatch the criteria
-func Filter(slice, function interface{}) interface{} //filter slice, function signature should be func(index int, value interface{}) bool
-func Find(slice, function interface{}) (interface{}, bool) //iterates over elements of slice, returning the first one that passes a truth test on function.function signature should be func(index int, value interface{}) bool
->>>>>>> e31fb280
 func FlattenDeep(slice interface{}) interface{} //flattens slice recursive
 func ForEach [T any] (slice []T, fn func(index int, t T)) //iterates over elements of slice and invokes function for each element, fn signature should be func(int, T ).
 func IntSlice(slice interface{}) ([]int, error) //convert value to int slice
@@ -430,21 +417,12 @@
 func SortByField(slice interface{}, field string, sortType ...string) error //sort struct slice by field
 func Some[T any](slice []T, fn func(index int, t T) bool) bool //return true if any of the values in the list pass the predicate fn function
 func StringSlice(slice interface{}) []string //convert value to string slice
-<<<<<<< HEAD
 func Unique[T comparable](slice []T) []T //remove duplicate elements in slice
 func Union[T comparable](slices ...[]T) []T //Union creates a slice of unique values, in order, from all given slices. using == for equality comparisons.
 func UpdateByIndex[T any](slice []T, index int, value T) []T //update the slice element at index.
 func Without[T comparable](slice []T, values ...T) []T //creates a slice excluding all given values
 func GroupBy[T any](slice []T, fn func(index int, t T) bool) ([]T, []T) // groups slice into two categories
 func Count[T any](slice []T, fn func(index int, t T) bool) int // Count iterates over elements of slice, returns a count of all matched elements
-=======
-func Unique(slice interface{}) interface{} //remove duplicate elements in slice
-func Union(slices ...interface{}) interface{} //Union creates a slice of unique values, in order, from all given slices. using == for equality comparisons
-func UpdateByIndex(slice interface{}, index int, value interface{}) (interface{}, error) //update the slice element at index.
-func Without(slice interface{}, values ...interface{}) interface{} //creates a slice excluding all given values
-func GroupBy(slice, function interface{}) (interface{}, interface{}) // groups slice into two categories
-func Count(slice, function interface{}) int // Count iterates over elements of slice, returns a count of all matched elements
->>>>>>> e31fb280
 ```
 
 #### 10. strutil is for processing string
