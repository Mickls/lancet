--- conflicted
+++ resolved
@@ -25,10 +25,7 @@
 -   [AddDay](#AddDay)
 -   [AddHour](#AddHour)
 -   [AddMinute](#AddMinute)
-<<<<<<< HEAD
-=======
 -   [AddYear](#AddYear)
->>>>>>> 8a1dd407
 -   [BeginOfMinute](#BeginOfMinute)
 -   [BeginOfHour](#BeginOfHour)
 -   [BeginOfDay](#BeginOfDay)
@@ -56,10 +53,7 @@
 -   [ToFormat](#ToFormat)
 -   [ToFormatForTpl](#ToFormatForTpl)
 -   [ToIso8601](#ToIso8601)
-<<<<<<< HEAD
 -   [IsLeapYear](#IsLeapYear)
-=======
->>>>>>> 8a1dd407
 
 <div STYLE="page-break-after: always;"></div>
 
