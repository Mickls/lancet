// Copyright 2021 dudaodong@gmail.com. All rights reserved.
// Use of this source code is governed by MIT license.

// Package netutil implements some basic functions to send http request and get ip info.
// Note:
// HttpGet, HttpPost, HttpDelete, HttpPut, HttpPatch, function param `url` is required.
// HttpGet, HttpPost, HttpDelete, HttpPut, HttpPatch, function param `params` is variable, the order is:
// params[0] is header which type should be http.Header or map[string]string,
// params[1] is query string param which type should be url.Values or map[string]string, when content-type header is
// multipart/form-data or application/x-www-form-urlencoded
// params[2] is post body which type should be []byte.
// params[3] is http client which type should be http.Client.
package netutil

import (
	"bytes"
	"crypto/tls"
	"encoding/json"
	"errors"
	"fmt"
	"io"
	"net/http"
	"net/url"
	"sort"
	"strings"
	"time"

	"github.com/duke-git/lancet/v2/convertor"
	"github.com/duke-git/lancet/v2/slice"
)

// HttpGet send get http request.
func HttpGet(url string, params ...any) (*http.Response, error) {
	return doHttpRequest(http.MethodGet, url, params...)
}

// HttpPost send post http request.
func HttpPost(url string, params ...any) (*http.Response, error) {
	return doHttpRequest(http.MethodPost, url, params...)
}

// HttpPut send put http request.
func HttpPut(url string, params ...any) (*http.Response, error) {
	return doHttpRequest(http.MethodPut, url, params...)
}

// HttpDelete send delete http request.
func HttpDelete(url string, params ...any) (*http.Response, error) {
	return doHttpRequest(http.MethodDelete, url, params...)
}

// HttpPatch send patch http request.
func HttpPatch(url string, params ...any) (*http.Response, error) {
	return doHttpRequest(http.MethodPatch, url, params...)
}

// ParseHttpResponse decode http response to specified interface.
func ParseHttpResponse(resp *http.Response, obj any) error {
	if resp == nil {
		return errors.New("InvalidResp")
	}
	defer resp.Body.Close()
	return json.NewDecoder(resp.Body).Decode(obj)
}

// ConvertMapToQueryString convert map to sorted url query string.
// Play: https://go.dev/play/p/jnNt_qoSnRi
func ConvertMapToQueryString(param map[string]any) string {
	if param == nil {
		return ""
	}
	var keys []string
	for key := range param {
		keys = append(keys, key)
	}
	sort.Strings(keys)

	var build strings.Builder
	for i, v := range keys {
		build.WriteString(v)
		build.WriteString("=")
		build.WriteString(fmt.Sprintf("%v", param[v]))
		if i != len(keys)-1 {
			build.WriteString("&")
		}
	}
	return build.String()
}

// HttpRequest struct is a composed http request
type HttpRequest struct {
	RawURL      string
	Method      string
	Headers     http.Header
	QueryParams url.Values
	FormData    url.Values
	Body        []byte
}

// HttpClientConfig contains some configurations for http client
type HttpClientConfig struct {
	SSLEnabled       bool
	TLSConfig        *tls.Config
	Compressed       bool
	HandshakeTimeout time.Duration
	ResponseTimeout  time.Duration
	Verbose          bool
}

// defaultHttpClientConfig defalut client config
var defaultHttpClientConfig = &HttpClientConfig{
	Compressed:       false,
	HandshakeTimeout: 20 * time.Second,
	ResponseTimeout:  40 * time.Second,
}

// HttpClient is used for sending http request
type HttpClient struct {
	*http.Client
	TLS     *tls.Config
	Request *http.Request
	Config  HttpClientConfig
}

// NewHttpClient make a HttpClient instance
func NewHttpClient() *HttpClient {
	client := &HttpClient{
		Client: &http.Client{
			Transport: &http.Transport{
				TLSHandshakeTimeout:   defaultHttpClientConfig.HandshakeTimeout,
				ResponseHeaderTimeout: defaultHttpClientConfig.ResponseTimeout,
				DisableCompression:    !defaultHttpClientConfig.Compressed,
			},
		},
		Config: *defaultHttpClientConfig,
	}

	return client
}

// NewHttpClientWithConfig make a HttpClient instance with pass config
func NewHttpClientWithConfig(config *HttpClientConfig) *HttpClient {
	if config == nil {
		config = defaultHttpClientConfig
	}

	client := &HttpClient{
		Client: &http.Client{
			Transport: &http.Transport{
				TLSHandshakeTimeout:   config.HandshakeTimeout,
				ResponseHeaderTimeout: config.ResponseTimeout,
				DisableCompression:    !config.Compressed,
			},
		},
		Config: *config,
	}

	if config.SSLEnabled {
		client.TLS = config.TLSConfig
	}

	return client
}

// SendRequest send http request.
// Play: https://go.dev/play/p/jUSgynekH7G
func (client *HttpClient) SendRequest(request *HttpRequest) (*http.Response, error) {
	err := validateRequest(request)
	if err != nil {
		return nil, err
	}

	rawUrl := request.RawURL

	req, err := http.NewRequest(request.Method, rawUrl, bytes.NewBuffer(request.Body))
	if err != nil {
		return nil, err
	}

	client.setTLS(rawUrl)
	client.setHeader(req, request.Headers)

	err = client.setQueryParam(req, rawUrl, request.QueryParams)
	if err != nil {
		return nil, err
	}

	if request.FormData != nil {
		client.setFormData(req, request.FormData)
	}

	client.Request = req

	resp, err := client.Client.Do(req)
	if err != nil {
		return nil, err
	}

	return resp, nil
}

// DecodeResponse decode response into target object.
// Play: https://go.dev/play/p/jUSgynekH7G
func (client *HttpClient) DecodeResponse(resp *http.Response, target any) error {
	if resp == nil {
		return errors.New("invalid target param")
	}
	defer resp.Body.Close()
	return json.NewDecoder(resp.Body).Decode(target)
}

// setTLS set http client transport TLSClientConfig
func (client *HttpClient) setTLS(rawUrl string) {
	if strings.HasPrefix(rawUrl, "https") {
		if transport, ok := client.Client.Transport.(*http.Transport); ok {
			transport.TLSClientConfig = client.TLS
		}
	}
}

// setHeader set http request header
func (client *HttpClient) setHeader(req *http.Request, headers http.Header) {
	if headers == nil {
		headers = make(http.Header)
	}

	if _, ok := headers["Accept"]; !ok {
		headers["Accept"] = []string{"*/*"}
	}
	if _, ok := headers["Accept-Encoding"]; !ok && client.Config.Compressed {
		headers["Accept-Encoding"] = []string{"deflate, gzip"}
	}

	req.Header = headers
}

// setQueryParam set http request query string param
func (client *HttpClient) setQueryParam(req *http.Request, reqUrl string, queryParam url.Values) error {
	if queryParam != nil {
		if !strings.Contains(reqUrl, "?") {
			reqUrl = reqUrl + "?" + queryParam.Encode()
		} else {
			reqUrl = reqUrl + "&" + queryParam.Encode()
		}
		u, err := url.Parse(reqUrl)
		if err != nil {
			return err
		}
		req.URL = u
	}
	return nil
}

func (client *HttpClient) setFormData(req *http.Request, values url.Values) {
	formData := []byte(values.Encode())
	req.Body = io.NopCloser(bytes.NewReader(formData))
	req.ContentLength = int64(len(formData))
}

// validateRequest check if a request has url, and valid method.
func validateRequest(req *HttpRequest) error {
	if req.RawURL == "" {
		return errors.New("invalid request url")
	}

	// common HTTP methods
	methods := []string{"GET", "POST", "PUT", "DELETE", "PATCH",
		"HEAD", "CONNECT", "OPTIONS", "TRACE"}

	if !slice.Contain(methods, strings.ToUpper(req.Method)) {
		return errors.New("invalid request method")
	}

	return nil
}

// StructToUrlValues convert struct to url valuse,
// only convert the field which is exported and has `json` tag.
// Play: https://go.dev/play/p/pFqMkM40w9z
func StructToUrlValues(targetStruct any) (url.Values, error) {
	result := url.Values{}
<<<<<<< HEAD

	fieldNum := rt.NumField()
	pattern := `^[A-Z]`
	regex := regexp.MustCompile(pattern)
	for i := 0; i < fieldNum; i++ {
		name := rt.Field(i).Name
		tag := rt.Field(i).Tag.Get("json")
		// if regex.MatchString(name) && tag != "" && !strings.Contains(tag, "omitempty"){
		if regex.MatchString(name) && tag != "" {
			if strings.Contains(tag, "omitempty") {
				tag = strings.Split(tag, ",")[0]
			}
			result.Add(tag, fmt.Sprintf("%v", rv.Field(i).Interface()))
		}
=======
	s, err := convertor.StructToMap(targetStruct)
	if err != nil {
		return nil, err
	}
	for k, v := range s {
		result.Add(k, fmt.Sprintf("%v", v))
>>>>>>> 924589d2
	}

	return result, nil
}<|MERGE_RESOLUTION|>--- conflicted
+++ resolved
@@ -279,29 +279,12 @@
 // Play: https://go.dev/play/p/pFqMkM40w9z
 func StructToUrlValues(targetStruct any) (url.Values, error) {
 	result := url.Values{}
-<<<<<<< HEAD
-
-	fieldNum := rt.NumField()
-	pattern := `^[A-Z]`
-	regex := regexp.MustCompile(pattern)
-	for i := 0; i < fieldNum; i++ {
-		name := rt.Field(i).Name
-		tag := rt.Field(i).Tag.Get("json")
-		// if regex.MatchString(name) && tag != "" && !strings.Contains(tag, "omitempty"){
-		if regex.MatchString(name) && tag != "" {
-			if strings.Contains(tag, "omitempty") {
-				tag = strings.Split(tag, ",")[0]
-			}
-			result.Add(tag, fmt.Sprintf("%v", rv.Field(i).Interface()))
-		}
-=======
 	s, err := convertor.StructToMap(targetStruct)
 	if err != nil {
 		return nil, err
 	}
 	for k, v := range s {
 		result.Add(k, fmt.Sprintf("%v", v))
->>>>>>> 924589d2
 	}
 
 	return result, nil
